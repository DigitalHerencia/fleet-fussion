import type { MetadataRecord } from "./metadata";
/**
 * Type definitions for the compliance module
 */

import type { ComplianceMetadata, Metadata } from './metadata';

export interface ComplianceDocument {
  id: string;
  tenantId: string;
  entityType: 'driver' | 'vehicle' | 'trailer' | 'company';
  entityId: string;
  type: ComplianceDocumentType;
  name: string;
  description?: string;
  status: 'valid' | 'expiring' | 'expired' | 'pending' | 'rejected';
  issuedDate: Date;
  expirationDate?: Date;
  documentNumber?: string;
  issuingAuthority?: string;
  url?: string;
  fileSize?: number;
  mimeType?: string;
  notes?: string;
  reminderDays: number[];
  autoRenewal?: boolean;
  renewalStatus?:
    | 'not_applicable'
    | 'pending'
    | 'in_progress'
    | 'completed'
    | 'failed';
  renewalNotes?: string;
  tags?: string[];
<<<<<<< HEAD
  metadata?: MetadataRecord;
=======
  metadata?: ComplianceMetadata;
>>>>>>> d0748dbc
  uploadedBy: string;
  lastUpdated: Date;
  createdAt: Date;
  updatedAt: Date;
}

export type ComplianceDocumentType =
  // Company documents
  | 'dot_authority'
  | 'operating_authority'
  | 'business_license'
  | 'insurance_general'
  | 'insurance_cargo'
  | 'insurance_liability'
  | 'workers_comp'
  | 'ifta_license'
  | 'irs_form_2290'
  | 'ucr_registration'
  | 'drug_testing_program'
  | 'safety_management_cert'
  // Driver documents
  | 'cdl_license'
  | 'medical_certificate'
  | 'drug_test_results'
  | 'alcohol_test_results'
  | 'background_check'
  | 'mvr_report'
  | 'employment_verification'
  | 'road_test_certificate'
  | 'hazmat_endorsement'
  | 'twic_card'
  | 'passport'
  | 'driver_qualification_file'
  // Vehicle documents
  | 'vehicle_registration'
  | 'vehicle_title'
  | 'annual_inspection'
  | 'emission_test'
  | 'apportioned_registration'
  | 'vehicle_insurance'
  | 'lease_agreement'
  | 'maintenance_contract'
  | 'warranty_info'
  // Trailer documents
  | 'trailer_registration'
  | 'trailer_title'
  | 'trailer_inspection'
  | 'trailer_insurance'
  | 'trailer_lease'
  // Other
  | 'permit'
  | 'contract'
  | 'other';

export interface HosLog {
  id: string;
  tenantId: string;
  driverId: string;
  date: Date;
  status: 'compliant' | 'violation' | 'pending_review';
  logs: HosEntry[];
  breaks: HosBreak[];
  totalDriveTime: number; // in minutes
  totalOnDutyTime: number; // in minutes
  totalOffDutyTime: number; // in minutes
  sleeperBerthTime: number; // in minutes
  personalConveyanceTime: number; // in minutes
  yardMovesTime: number; // in minutes
  violations?: HosViolation[];
  certifiedBy?: string;
  certifiedAt?: Date;
  notes?: string;
  eldData?: EldData;
  createdAt: Date;
  updatedAt: Date;
}

export interface HosEntry {
  id: string;
  startTime: Date;
  endTime: Date;
  status:
    | 'driving'
    | 'on_duty'
    | 'off_duty'
    | 'sleeper_berth'
    | 'personal_conveyance'
    | 'yard_moves';
  location: string;
  odometer?: number;
  engineHours?: number;
  notes?: string;
  automaticEntry: boolean;
  source: 'manual' | 'eld' | 'driver_app' | 'gps';
}

export interface HosBreak {
  id: string;
  startTime: Date;
  endTime: Date;
  duration: number; // in minutes
  type: '30_minute' | '8_hour' | '10_hour' | '34_hour' | 'other';
  location: string;
  notes?: string;
}

export interface HosViolation {
  id: string;
  type:
    | '11_hour'
    | '14_hour'
    | '70_hour'
    | '8_hour_break'
    | '30_minute_break'
    | '34_hour_restart'
    | '60_70_hour'
    | 'other';
  description: string;
  severity: 'minor' | 'major' | 'critical';
  timestamp: Date;
  resolved: boolean;
  resolvedBy?: string;
  resolvedAt?: Date;
  resolutionNotes?: string;
  fineAmount?: number;
  courtDate?: Date;
  status: 'open' | 'under_review' | 'resolved' | 'disputed';
}

export interface EldData {
  deviceId: string;
  deviceManufacturer: string;
  deviceModel: string;
  firmwareVersion: string;
  dataTransferMethod: 'web' | 'email' | 'usb' | 'bluetooth';
  lastSyncAt: Date;
<<<<<<< HEAD
  rawData?: MetadataRecord;
=======
  rawData?: Metadata;
>>>>>>> d0748dbc
  malfunctions?: EldMalfunction[];
  dataQuality: 'good' | 'fair' | 'poor';
}

export interface EldMalfunction {
  id: string;
  type:
    | 'power'
    | 'engine_sync'
    | 'positioning'
    | 'data_recording'
    | 'data_transfer'
    | 'other';
  description: string;
  detectedAt: Date;
  resolvedAt?: Date;
  severity: 'low' | 'medium' | 'high';
  status: 'active' | 'resolved' | 'acknowledged';
}

export interface DvirReport {
  id: string;
  tenantId: string;
  vehicleId: string;
  driverId: string;
  date: Date;
  type: 'pre_trip' | 'post_trip' | 'en_route';
  shift: 'start' | 'end';
  odometer: number;
  engineHours?: number;
  location: string;
  defects: DvirDefect[];
  safeToOperate: boolean;
  defectsFound: boolean;
  defectsCorrected: boolean;
  notes?: string;
  driverSignature: string;
  mechanicSignature?: string;
  mechanicName?: string;
  mechanicCertification?: string;
  reviewedBy?: string;
  reviewedAt?: Date;
  status: 'pending' | 'approved' | 'requires_attention' | 'out_of_service';
  images?: DvirImage[];
  createdAt: Date;
  updatedAt: Date;
}

export interface DvirDefect {
  id: string;
  category:
    | 'brakes'
    | 'coupling'
    | 'engine'
    | 'exhaust'
    | 'fuel_system'
    | 'lights'
    | 'steering'
    | 'tires'
    | 'suspension'
    | 'electrical'
    | 'body'
    | 'other';
  subcategory?: string;
  description: string;
  severity: 'minor' | 'major' | 'critical' | 'out_of_service';
  location: string; // specific location on vehicle
  repaired: boolean;
  repairedBy?: string;
  repairedDate?: Date;
  repairDescription?: string;
  partNumber?: string;
  laborHours?: number;
  cost?: number;
  images?: DvirImage[];
  requiresInspection: boolean;
  inspectedBy?: string;
  inspectedAt?: Date;
  notes?: string;
}

export interface DvirImage {
  id: string;
  url: string;
  caption?: string;
  timestamp: Date;
  uploadedBy: string;
}

export interface MaintenanceRecord {
  id: string;
  tenantId: string;
  vehicleId: string;
  type: 'preventive' | 'corrective' | 'inspection' | 'recall' | 'warranty';
  category:
    | 'engine'
    | 'transmission'
    | 'brakes'
    | 'tires'
    | 'electrical'
    | 'hvac'
    | 'body'
    | 'other';
  description: string;
  scheduledDate?: Date;
  completedDate?: Date;
  dueDate?: Date;
  odometer: number;
  engineHours?: number;
  status: 'scheduled' | 'overdue' | 'in_progress' | 'completed' | 'cancelled';
  priority: 'low' | 'medium' | 'high' | 'urgent';
  vendor?: MaintenanceVendor;
  technician?: string;
  laborHours?: number;
  parts?: MaintenancePart[];
  totalCost?: number;
  laborCost?: number;
  partsCost?: number;
  warranty?: MaintenanceWarranty;
  images?: DvirImage[];
  documents?: string[];
  notes?: string;
  nextServiceOdometer?: number;
  nextServiceDate?: Date;
  createdBy: string;
  createdAt: Date;
  updatedAt: Date;
}

export interface MaintenanceVendor {
  id: string;
  name: string;
  contactName?: string;
  phone?: string;
  email?: string;
  address?: string;
  specialties?: string[];
  rating?: number;
  preferredVendor: boolean;
}

export interface MaintenancePart {
  id: string;
  partNumber: string;
  description: string;
  manufacturer: string;
  quantity: number;
  unitCost: number;
  totalCost: number;
  warranty?: MaintenanceWarranty;
  supplier?: string;
}

export interface MaintenanceWarranty {
  type: 'parts' | 'labor' | 'both';
  duration: number; // in months
  mileage?: number;
  description?: string;
  startDate: Date;
  endDate: Date;
  warrantyNumber?: string;
  terms?: string;
}

export interface SafetyEvent {
  id: string;
  tenantId: string;
  type:
    | 'accident'
    | 'violation'
    | 'inspection'
    | 'complaint'
    | 'incident'
    | 'citation';
  severity: 'minor' | 'major' | 'serious' | 'critical';
  status: 'open' | 'under_review' | 'closed' | 'disputed';
  date: Date;
  location: string;
  driverId?: string;
  vehicleId?: string;
  description: string;
  injuriesReported: boolean;
  fatalitiesReported: boolean;
  propertyDamage: boolean;
  estimatedDamage?: number;
  policeCalled: boolean;
  policeReportNumber?: string;
  citationIssued: boolean;
  citationNumber?: string;
  fineAmount?: number;
  courtDate?: Date;
  insuranceClaim?: InsuranceClaim;
  rootCause?: string;
  correctiveActions?: CorrectiveAction[];
  preventiveMeasures?: string[];
  reportedBy: string;
  reportedAt: Date;
  investigatedBy?: string;
  investigatedAt?: Date;
  documents?: string[];
  images?: DvirImage[];
  witnesses?: Witness[];
  notes?: string;
  createdAt: Date;
  updatedAt: Date;
}

export interface InsuranceClaim {
  claimNumber: string;
  insurer: string;
  adjusterId?: string;
  adjusterPhone?: string;
  adjusterEmail?: string;
  estimatedAmount?: number;
  paidAmount?: number;
  status: 'filed' | 'under_review' | 'approved' | 'denied' | 'settled';
  filedDate: Date;
  settledDate?: Date;
  notes?: string;
}

export interface CorrectiveAction {
  id: string;
  description: string;
  assignedTo: string;
  dueDate: Date;
  completedDate?: Date;
  status: 'pending' | 'in_progress' | 'completed' | 'overdue';
  notes?: string;
}

export interface Witness {
  name: string;
  phone?: string;
  email?: string;
  address?: string;
  statement?: string;
  relationship: 'employee' | 'customer' | 'bystander' | 'other';
}

export interface ComplianceAlert {
  id: string;
  tenantId: string;
  type:
    | 'expiring_document'
    | 'hos_violation'
    | 'maintenance_due'
    | 'inspection_due'
    | 'safety_event'
    | 'audit_finding';
  severity: 'low' | 'medium' | 'high' | 'critical';
  title: string;
  message: string;
  entityType: 'driver' | 'vehicle' | 'trailer' | 'company' | 'load';
  entityId: string;
  dueDate?: Date;
  acknowledged: boolean;
  acknowledgedBy?: string;
  acknowledgedAt?: Date;
  resolved: boolean;
  resolvedBy?: string;
  resolvedAt?: Date;
  resolutionNotes?: string;
<<<<<<< HEAD
  metadata?: MetadataRecord;
=======
  metadata?: ComplianceMetadata;
>>>>>>> d0748dbc
  createdAt: Date;
  updatedAt: Date;
}

export interface AuditTrial {
  id: string;
  tenantId: string;
  auditType: 'dot' | 'fmcsa' | 'state' | 'internal' | 'customer' | 'insurance';
  auditDate: Date;
  auditor: string;
  auditorOrganization: string;
  scope: string[];
  status: 'scheduled' | 'in_progress' | 'completed' | 'follow_up_required';
  findings: AuditFinding[];
  overallRating?: 'satisfactory' | 'conditional' | 'unsatisfactory';
  reportUrl?: string;
  nextAuditDate?: Date;
  notes?: string;
  createdAt: Date;
  updatedAt: Date;
}

export interface AuditFinding {
  id: string;
  category:
    | 'driver_qualification'
    | 'hos'
    | 'vehicle_maintenance'
    | 'drug_testing'
    | 'records'
    | 'insurance'
    | 'other';
  severity: 'observation' | 'minor' | 'major' | 'critical';
  description: string;
  regulation: string;
  correctiveAction?: string;
  dueDate?: Date;
  completedDate?: Date;
  status: 'open' | 'in_progress' | 'completed' | 'disputed';
  assignedTo?: string;
  evidence?: string[];
  notes?: string;
}

export const DOCUMENT_STATUS_LABELS = {
  valid: 'Active',
  expiring: 'Expiring Soon',
  expired: 'Expired',
};<|MERGE_RESOLUTION|>--- conflicted
+++ resolved
@@ -32,11 +32,7 @@
     | 'failed';
   renewalNotes?: string;
   tags?: string[];
-<<<<<<< HEAD
-  metadata?: MetadataRecord;
-=======
   metadata?: ComplianceMetadata;
->>>>>>> d0748dbc
   uploadedBy: string;
   lastUpdated: Date;
   createdAt: Date;
@@ -173,11 +169,7 @@
   firmwareVersion: string;
   dataTransferMethod: 'web' | 'email' | 'usb' | 'bluetooth';
   lastSyncAt: Date;
-<<<<<<< HEAD
-  rawData?: MetadataRecord;
-=======
   rawData?: Metadata;
->>>>>>> d0748dbc
   malfunctions?: EldMalfunction[];
   dataQuality: 'good' | 'fair' | 'poor';
 }
@@ -441,11 +433,7 @@
   resolvedBy?: string;
   resolvedAt?: Date;
   resolutionNotes?: string;
-<<<<<<< HEAD
-  metadata?: MetadataRecord;
-=======
   metadata?: ComplianceMetadata;
->>>>>>> d0748dbc
   createdAt: Date;
   updatedAt: Date;
 }
