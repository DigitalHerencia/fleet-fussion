--- conflicted
+++ resolved
@@ -55,45 +55,12 @@
       try {
         setLoading(true);
         const [quarterPart, yearPart] = quarter.split('-');
-<<<<<<< HEAD
+
         const data = await getIftaDataForPeriod(orgId, quarterPart, yearPart);
         if (validateIftaPeriodData(data)) {
           setIftaData(data);
           setError(null);
-=======
-        const data = await fetchIftaDataAction(orgId, quarterPart, yearPart);
-        // Ensure data matches IftaData shape
-        if (
-          data &&
-          typeof data === 'object' &&
-          'summary' in data &&
-          'trips' in data &&
-          'fuelPurchases' in data &&
-          'jurisdictionSummary' in data &&
-          'report' in data
-        ) {
-          // Transform data to match IftaData type
-          setIftaData({
-            summary: {
-              totalMiles: Number((data as any).summary?.totalMiles) || 0,
-              totalGallons: Number((data as any).summary?.totalGallons) || 0,
-              averageMpg: Number((data as any).summary?.averageMpg) || 0,
-              totalFuelCost: Number((data as any).summary?.totalFuelCost) || 0,
-            },
-            trips: Array.isArray((data as any).trips)
-              ? (data as any).trips
-              : [],
-            fuelPurchases: Array.isArray((data as any).fuelPurchases)
-              ? (data as any).fuelPurchases
-              : [],
-            jurisdictionSummary: Array.isArray(
-              (data as any).jurisdictionSummary
-            )
-              ? (data as any).jurisdictionSummary
-              : [],
-            report: (data as any).report ?? null,
-          });
->>>>>>> d0748dbc
+
         } else {
           throw new Error('Invalid IFTA data structure');
         }
