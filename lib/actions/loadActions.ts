"use server";

<<<<<<< HEAD
'use server';

import { auth } from '@clerk/nextjs/server';
import { db } from '@/lib/database/db';
import { revalidatePath } from 'next/cache';
import type { CreateLoadInput, UpdateLoadInput } from '@/schemas/dispatch';

/**
 * Flatten nested load input into Prisma update fields
 */
function mapUpdateInput(data: UpdateLoadInput) {
  const updateData: any = { updatedAt: new Date() };

  if (data.referenceNumber !== undefined) updateData.referenceNumber = data.referenceNumber;
  if (data.status !== undefined) updateData.status = data.status as any;
  if (data.priority !== undefined) updateData.priority = data.priority as any;
  if (data.pickupDate !== undefined) updateData.scheduledPickupDate = new Date(data.pickupDate);
  if (data.deliveryDate !== undefined) updateData.scheduledDeliveryDate = new Date(data.deliveryDate);
  if (data.estimatedPickupTime !== undefined) updateData.estimatedPickupTime = data.estimatedPickupTime;
  if (data.estimatedDeliveryTime !== undefined) updateData.estimatedDeliveryTime = data.estimatedDeliveryTime;
  if (data.actualPickupTime !== undefined) updateData.actualPickupTime = data.actualPickupTime;
  if (data.actualDeliveryTime !== undefined) updateData.actualDeliveryTime = data.actualDeliveryTime;

  if (data.customer) {
    updateData.customerName = data.customer.name ?? null;
    updateData.customerContact = data.customer.contactName ?? null;
    updateData.customerPhone = data.customer.phone ?? null;
    updateData.customerEmail = data.customer.email ?? null;
  }

  if (data.origin) {
    updateData.originAddress = data.origin.address ?? null;
    updateData.originCity = data.origin.city ?? null;
    updateData.originState = data.origin.state ?? null;
    updateData.originZip = data.origin.zip ?? null;
    updateData.originLat = data.origin.latitude ?? null;
    updateData.originLng = data.origin.longitude ?? null;
  }

  if (data.destination) {
    updateData.destinationAddress = data.destination.address ?? null;
    updateData.destinationCity = data.destination.city ?? null;
    updateData.destinationState = data.destination.state ?? null;
    updateData.destinationZip = data.destination.zip ?? null;
    updateData.destinationLat = data.destination.latitude ?? null;
    updateData.destinationLng = data.destination.longitude ?? null;
  }

  if (data.driver?.id) updateData.driverId = data.driver.id;
  if (data.vehicle?.id) updateData.vehicleId = data.vehicle.id;
  if (data.trailer?.id) updateData.trailerId = data.trailer.id;

  if (data.miles !== undefined) updateData.estimatedMiles = data.miles;
  if (data.fuelCost !== undefined) updateData.fuelCost = data.fuelCost;
  if (data.notes !== undefined) updateData.notes = data.notes;
  if (data.internalNotes !== undefined) updateData.internalNotes = data.internalNotes;
  if (data.specialInstructions !== undefined) updateData.instructions = data.specialInstructions;

  return updateData;
}


=======
import { auth } from "@clerk/nextjs/server";
import { db } from "@/lib/database/db";
import { revalidatePath } from "next/cache";
import {
  updateLoadSchema,
  loadAssignmentSchema,
  type UpdateLoadInput,
  type LoadAssignmentInput,
} from "@/schemas/dispatch";
import { LoadStatus as PrismaLoadStatus } from '@prisma/client';
>>>>>>> d1031358

/**
 * Update an existing load with the provided fields.
 *
 * @param id - The load identifier to update.
 * @param data - Partial load data from the dispatch form.
 * @returns Result with the updated load or an error message.
 */
export async function updateLoadAction(id: string, data: UpdateLoadInput) {
  try {
    const { userId, orgId } = await auth();
    if (!userId || !orgId) {
      return { success: false, error: "Unauthorized" };
    }
    const validated = updateLoadSchema.parse({ ...data, id });
    const { rate, customer, origin, destination, driver, vehicle, trailer, ...rest } = validated;
    const updateData: any = {
      ...rest,
      updatedAt: new Date(),
    };
    if (typeof rate !== 'undefined') updateData.rate = rate;
    if (customer && typeof customer === 'object') {
      updateData.customerName = customer.name ?? null;
      updateData.customerContact = customer.contactName ?? null;
      updateData.customerPhone = customer.phone ?? null;
      updateData.customerEmail = customer.email ?? null;
    }
    if (origin && typeof origin === 'object') {
      updateData.originAddress = origin.address ?? null;
      updateData.originCity = origin.city ?? null;
      updateData.originState = origin.state ?? null;
      updateData.originZip = origin.zip ?? null;
      updateData.originLat = origin.latitude ?? null;
      updateData.originLng = origin.longitude ?? null;
    }
    if (destination && typeof destination === 'object') {
      updateData.destinationAddress = destination.address ?? null;
      updateData.destinationCity = destination.city ?? null;
      updateData.destinationState = destination.state ?? null;
      updateData.destinationZip = destination.zip ?? null;
      updateData.destinationLat = destination.latitude ?? null;
      updateData.destinationLng = destination.longitude ?? null;
    }
    if (driver && typeof driver === 'object' && driver.id) updateData.driverId = driver.id;
    if (vehicle && typeof vehicle === 'object' && vehicle.id) updateData.vehicleId = vehicle.id;
    if (trailer && typeof trailer === 'object' && trailer.id) updateData.trailerId = trailer.id;
    const load = await db.load.update({
      where: {
        id,
        organizationId: orgId,
      },
<<<<<<< HEAD
      data: mapUpdateInput(data),
=======
      data: updateData,
>>>>>>> d1031358
    });
    revalidatePath('/[orgId]/dispatch', 'page');
    revalidatePath(`/[orgId]/dispatch/${id}`, 'page');
    return { success: true, data: load };
  } catch (error) {
    console.error("Error updating load:", error);
    return { success: false, error: "Failed to update load" };
  }
}

export async function updateLoadStatus(id: string, status: string) {
  try {
    const { userId, orgId } = await auth();
    if (!userId || !orgId) {
      return { success: false, error: "Unauthorized" };
    }
    const load = await db.load.update({
      where: {
        id,
        organizationId: orgId,
      },
      data: {
<<<<<<< HEAD
        status,
=======
        status: status as PrismaLoadStatus,
>>>>>>> d1031358
        updatedAt: new Date(),
      },
    });
    revalidatePath("/[orgId]/dispatch", "page");
    return { success: true, data: load };
  } catch (error) {
    console.error("Error updating load status:", error);
    return { success: false, error: "Failed to update load status" };
  }
}

export async function deleteLoadAction(id: string) {
  try {
    const { userId, orgId } = await auth();
    if (!userId || !orgId) {
      return { success: false, error: "Unauthorized" };
    }
    await db.load.delete({
      where: {
        id,
        organizationId: orgId,
      },
    });
    revalidatePath("/[orgId]/dispatch", "page");
    return { success: true };
  } catch (error) {
    console.error("Error deleting load:", error);
    return { success: false, error: "Failed to delete load" };
  }
}

export async function assignLoadAction(data: LoadAssignmentInput) {
  try {
    const { userId, orgId } = await auth();
    if (!userId || !orgId) {
      return { success: false, error: 'Unauthorized' };
    }
    const validated = loadAssignmentSchema.parse(data);
    const load = await db.load.update({
      where: {
        id: validated.loadId,
        organizationId: orgId,
      },
      data: {
        driverId: validated.driverId,
        vehicleId: validated.vehicleId,
        trailerId: validated.trailerId ?? null,
        updatedAt: new Date(),
      },
    });
    revalidatePath('/[orgId]/dispatch', 'page');
    return { success: true, data: load };
  } catch (error) {
    console.error('Error assigning load:', error);
    return { success: false, error: 'Failed to assign load' };
  }
}<|MERGE_RESOLUTION|>--- conflicted
+++ resolved
@@ -1,69 +1,5 @@
 "use server";
 
-<<<<<<< HEAD
-'use server';
-
-import { auth } from '@clerk/nextjs/server';
-import { db } from '@/lib/database/db';
-import { revalidatePath } from 'next/cache';
-import type { CreateLoadInput, UpdateLoadInput } from '@/schemas/dispatch';
-
-/**
- * Flatten nested load input into Prisma update fields
- */
-function mapUpdateInput(data: UpdateLoadInput) {
-  const updateData: any = { updatedAt: new Date() };
-
-  if (data.referenceNumber !== undefined) updateData.referenceNumber = data.referenceNumber;
-  if (data.status !== undefined) updateData.status = data.status as any;
-  if (data.priority !== undefined) updateData.priority = data.priority as any;
-  if (data.pickupDate !== undefined) updateData.scheduledPickupDate = new Date(data.pickupDate);
-  if (data.deliveryDate !== undefined) updateData.scheduledDeliveryDate = new Date(data.deliveryDate);
-  if (data.estimatedPickupTime !== undefined) updateData.estimatedPickupTime = data.estimatedPickupTime;
-  if (data.estimatedDeliveryTime !== undefined) updateData.estimatedDeliveryTime = data.estimatedDeliveryTime;
-  if (data.actualPickupTime !== undefined) updateData.actualPickupTime = data.actualPickupTime;
-  if (data.actualDeliveryTime !== undefined) updateData.actualDeliveryTime = data.actualDeliveryTime;
-
-  if (data.customer) {
-    updateData.customerName = data.customer.name ?? null;
-    updateData.customerContact = data.customer.contactName ?? null;
-    updateData.customerPhone = data.customer.phone ?? null;
-    updateData.customerEmail = data.customer.email ?? null;
-  }
-
-  if (data.origin) {
-    updateData.originAddress = data.origin.address ?? null;
-    updateData.originCity = data.origin.city ?? null;
-    updateData.originState = data.origin.state ?? null;
-    updateData.originZip = data.origin.zip ?? null;
-    updateData.originLat = data.origin.latitude ?? null;
-    updateData.originLng = data.origin.longitude ?? null;
-  }
-
-  if (data.destination) {
-    updateData.destinationAddress = data.destination.address ?? null;
-    updateData.destinationCity = data.destination.city ?? null;
-    updateData.destinationState = data.destination.state ?? null;
-    updateData.destinationZip = data.destination.zip ?? null;
-    updateData.destinationLat = data.destination.latitude ?? null;
-    updateData.destinationLng = data.destination.longitude ?? null;
-  }
-
-  if (data.driver?.id) updateData.driverId = data.driver.id;
-  if (data.vehicle?.id) updateData.vehicleId = data.vehicle.id;
-  if (data.trailer?.id) updateData.trailerId = data.trailer.id;
-
-  if (data.miles !== undefined) updateData.estimatedMiles = data.miles;
-  if (data.fuelCost !== undefined) updateData.fuelCost = data.fuelCost;
-  if (data.notes !== undefined) updateData.notes = data.notes;
-  if (data.internalNotes !== undefined) updateData.internalNotes = data.internalNotes;
-  if (data.specialInstructions !== undefined) updateData.instructions = data.specialInstructions;
-
-  return updateData;
-}
-
-
-=======
 import { auth } from "@clerk/nextjs/server";
 import { db } from "@/lib/database/db";
 import { revalidatePath } from "next/cache";
@@ -74,7 +10,6 @@
   type LoadAssignmentInput,
 } from "@/schemas/dispatch";
 import { LoadStatus as PrismaLoadStatus } from '@prisma/client';
->>>>>>> d1031358
 
 /**
  * Update an existing load with the provided fields.
@@ -126,11 +61,7 @@
         id,
         organizationId: orgId,
       },
-<<<<<<< HEAD
-      data: mapUpdateInput(data),
-=======
       data: updateData,
->>>>>>> d1031358
     });
     revalidatePath('/[orgId]/dispatch', 'page');
     revalidatePath(`/[orgId]/dispatch/${id}`, 'page');
@@ -153,11 +84,7 @@
         organizationId: orgId,
       },
       data: {
-<<<<<<< HEAD
-        status,
-=======
         status: status as PrismaLoadStatus,
->>>>>>> d1031358
         updatedAt: new Date(),
       },
     });
