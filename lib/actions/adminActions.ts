// NOTE: All ABAC/auth types (UserRole, Permission, ResourceType, etc.)
// are now defined in types/auth.ts or types/abac.ts. Do not define or export them here.
//
// IMPORTANT: If you need UserRole, Permission, ResourceType, etc., import them from '@/types/auth' or '@/types/abac'.

'use server';

import { auth, clerkClient } from '@clerk/nextjs/server';
import { revalidatePath } from 'next/cache';

<<<<<<< HEAD
import prisma from '@/lib/database/db';
import { handleError } from '@/lib/errors/handleError';
=======
import prisma, { db } from '@/lib/database/db';
>>>>>>> 68a401a0
import { SystemRoles } from '@/types/abac';
import type { AdminActionResult } from '@/types/actions';
import type { DatabaseUser } from '@/types/auth';
import type { AuditLogEntry, OrganizationStats } from '@/types/admin';

async function verifyAdminAccess(userId: string, orgId: string) {
  const user = await db.user.findUnique({
    where: { clerkId: userId },
    select: { organizationId: true, role: true },
  });
  return (
    user?.organizationId === orgId && user.role === SystemRoles.ADMIN
  );
}

/**
 * Get all users in an organization (Admin only)
 */
type OrgUser =
  Pick<DatabaseUser, 'id' | 'email' | 'firstName' | 'lastName' | 'role' | 'isActive' | 'createdAt' | 'lastLogin'> &
  { clerkId: string };

export async function getOrganizationUsersAction(
  orgId: string
): Promise<AdminActionResult<OrgUser[]>> {
  try {
    const { userId } = await auth();
    if (!userId) {
      return { success: false, error: 'Unauthorized' };
    }
    const isAdmin = await verifyAdminAccess(userId, orgId);
    if (!isAdmin) {
      return { success: false, error: 'Unauthorized' };
    }

    // Get users from database with their roles
    const users = await prisma.user.findMany({
      where: { organizationId: orgId },
      select: {
        id: true,
        clerkId: true,
        email: true,
        firstName: true,
        lastName: true,
        role: true,
        isActive: true,
        createdAt: true,
        lastLogin: true,
      },
      orderBy: { createdAt: 'desc' },
    });

    return { success: true, data: users };
  } catch (error) {
    return handleError(error, 'Get Organization Users');
  }
}

/**
 * Update user role (Admin only)
 */
export async function updateUserRoleAction(
  orgId: string,
  targetUserId: string,
  newRole: string
): Promise<AdminActionResult<void>> {
  try {
    const { userId } = await auth();
    if (!userId) {
      return { success: false, error: 'Unauthorized' };
    }
    const isAdmin = await verifyAdminAccess(userId, orgId);
    if (!isAdmin) {
      return { success: false, error: 'Unauthorized' };
    }

    // Validate role
    if (!Object.values(SystemRoles).includes(newRole as any)) {
      return { success: false, error: 'Invalid role' };
    }

    // Update in Clerk
    const client = await clerkClient();
    await client.users.updateUser(targetUserId, {
      publicMetadata: { role: newRole },
    });

    revalidatePath(`/dashboard/${orgId}/admin`);
    return { success: true };
  } catch (error) {
    return handleError(error, 'Update User Role');
  }
}

/**
 * Deactivate user (Admin only)
 */
export async function deactivateUserAction(
  orgId: string,
  targetUserId: string
): Promise<AdminActionResult<void>> {
  try {
    const { userId } = await auth();
    if (!userId) {
      return { success: false, error: 'Unauthorized' };
    }
    const isAdmin = await verifyAdminAccess(userId, orgId);
    if (!isAdmin) {
      return { success: false, error: 'Unauthorized' };
    }

    // Update in database
    await prisma.user.update({
      where: {
        id: targetUserId,
        organizationId: orgId,
      },
      data: { isActive: false },
    });

    revalidatePath(`/dashboard/${orgId}/admin`);
    return { success: true };
  } catch (error) {
    return handleError(error, 'Deactivate User');
  }
}

/**
 * Get system audit logs (Admin only)
 */
export async function getAuditLogsAction(
  orgId: string
): Promise<AdminActionResult<AuditLogEntry[]>> {
  try {
    const { userId } = await auth();
    if (!userId) {
      return { success: false, error: 'Unauthorized' };
    }
    const isAdmin = await verifyAdminAccess(userId, orgId);
    if (!isAdmin) {
      return { success: false, error: 'Unauthorized' };
    }

    // Get audit logs for the organization
    const auditLogs = await prisma.auditLog.findMany({
      where: { organizationId: orgId },
      include: {
        user: {
          select: {
            firstName: true,
            lastName: true,
            email: true,
          },
        },
      },
    });

    return { success: true, data: auditLogs };
  } catch (error) {
    return handleError(error, 'Get Audit Logs');
  }
}

/**
 * Get organization statistics (Admin only)
 */
export async function getOrganizationStatsAction(
  orgId: string
): Promise<AdminActionResult<OrganizationStats>> {
  try {
    const { userId } = await auth();
    if (!userId) {
      return { success: false, error: 'Unauthorized' };
    }
    const isAdmin = await verifyAdminAccess(userId, orgId);
    if (!isAdmin) {
      return { success: false, error: 'Unauthorized' };
    }

    // Get various counts and statistics
    const [userCount, activeUserCount, vehicleCount, driverCount, loadCount] =
      await Promise.all([
        prisma.user.count({ where: { organizationId: orgId } }),
        prisma.user.count({ where: { organizationId: orgId, isActive: true } }),
        prisma.vehicle.count({ where: { organizationId: orgId } }),
        prisma.user.count({
          where: { organizationId: orgId, role: SystemRoles.DRIVER },
        }),
        prisma.load.count({ where: { organizationId: orgId } }),
      ]);

    const stats = {
      userCount,
      activeUserCount,
      vehicleCount,
      driverCount,
      loadCount,
    };

    return { success: true, data: stats };
  } catch (error) {
    return handleError(error, 'Get Organization Stats');
  }
}

/**
 * Bulk invite users (placeholder implementation)
 */
export async function inviteUsersAction(
  orgId: string,
  formData: FormData
): Promise<AdminActionResult<void>> {
  try {
    const { userId } = await auth();
    if (!userId) {
      return { success: false, error: 'Unauthorized' };
    }
    const isAdmin = await verifyAdminAccess(userId, orgId);
    if (!isAdmin) {
      return { success: false, error: 'Unauthorized' };
    }

    // Implementation would send invitations via Clerk or email provider
    console.log('Inviting users for org', orgId);
    revalidatePath(`/${orgId}/admin`);
    return { success: true };
  } catch (error) {
    return handleError(error, 'Invite Users');
  }
}

export async function activateUsersAction(
  orgId: string,
  formData: FormData
): Promise<AdminActionResult<void>> {
  try {
    const { userId } = await auth();
    if (!userId) {
      return { success: false, error: 'Unauthorized' };
    }
    const isAdmin = await verifyAdminAccess(userId, orgId);
    if (!isAdmin) {
      return { success: false, error: 'Unauthorized' };
    }
    await prisma.user.updateMany({
      where: { organizationId: orgId },
      data: { isActive: true },
    });
    revalidatePath(`/${orgId}/admin`);
    return { success: true };
  } catch (error) {
    return handleError(error, 'Activate Users');
  }
}

export async function deactivateUsersAction(
  orgId: string,
  formData: FormData
): Promise<AdminActionResult<void>> {
  try {
    const { userId } = await auth();
    if (!userId) {
      return { success: false, error: 'Unauthorized' };
    }
    const isAdmin = await verifyAdminAccess(userId, orgId);
    if (!isAdmin) {
      return { success: false, error: 'Unauthorized' };
    }
    await prisma.user.updateMany({
      where: { organizationId: orgId },
      data: { isActive: false },
    });
    revalidatePath(`/${orgId}/admin`);
    return { success: true };
  } catch (error) {
    return handleError(error, 'Deactivate Users');
  }
}<|MERGE_RESOLUTION|>--- conflicted
+++ resolved
@@ -7,13 +7,8 @@
 
 import { auth, clerkClient } from '@clerk/nextjs/server';
 import { revalidatePath } from 'next/cache';
-
-<<<<<<< HEAD
 import prisma from '@/lib/database/db';
 import { handleError } from '@/lib/errors/handleError';
-=======
-import prisma, { db } from '@/lib/database/db';
->>>>>>> 68a401a0
 import { SystemRoles } from '@/types/abac';
 import type { AdminActionResult } from '@/types/actions';
 import type { DatabaseUser } from '@/types/auth';
