--- conflicted
+++ resolved
@@ -1,18 +1,22 @@
 "use server";
 
 import { auth } from "@clerk/nextjs/server";
-<<<<<<< HEAD
 import { cache } from "react";
+import { z } from "zod";
 
 import prisma from "@/lib/database/db";
-import type { Vehicle, VehicleFilters, VehicleListResponse } from "@/types/vehicles";
+import { vehicleFilterSchema, type VehicleFiltersData } from "@/schemas/vehicles";
+import type { Vehicle, VehicleListResponse } from "@/types/vehicles";
 
 /**
- * List vehicles for an organization with optional filtering and pagination
+ * List vehicles for an organization with optional filtering and pagination.
+ * - Validates the filter input using `vehicleFilterSchema`.
+ * - Returns paginated results (vehicles, total, page, limit, totalPages).
+ * - Server-first, feature-driven.
  */
 export const listVehiclesByOrg = cache(async (
   orgId: string,
-  filters: VehicleFilters = {}
+  filters: VehicleFiltersData = {} as VehicleFiltersData
 ): Promise<VehicleListResponse> => {
   try {
     const { userId } = await auth();
@@ -20,54 +24,62 @@
       return { vehicles: [], total: 0, page: 1, limit: 10, totalPages: 0 };
     }
 
+    const parsed = vehicleFilterSchema.parse(filters);
+
     const where: any = { organizationId: orgId };
 
-    if (filters.search) {
-      const search = filters.search;
+    if (parsed.search) {
+      const term = parsed.search;
       where.OR = [
-        { unitNumber: { contains: search, mode: "insensitive" } },
-        { make: { contains: search, mode: "insensitive" } },
-        { model: { contains: search, mode: "insensitive" } },
-        { vin: { contains: search, mode: "insensitive" } },
-        { licensePlate: { contains: search, mode: "insensitive" } },
+        { unitNumber: { contains: term, mode: "insensitive" } },
+        { vin: { contains: term, mode: "insensitive" } },
+        { make: { contains: term, mode: "insensitive" } },
+        { model: { contains: term, mode: "insensitive" } },
+        { licensePlate: { contains: term, mode: "insensitive" } },
       ];
     }
 
-    if (filters.type) {
-      where.type = filters.type;
+    if (parsed.type) {
+      where.type = parsed.type;
     }
 
-    if (filters.status) {
-      where.status = filters.status;
+    if (parsed.status) {
+      where.status = parsed.status;
     }
 
-    if (filters.make) {
-      where.make = { contains: filters.make, mode: "insensitive" };
+    if (parsed.make) {
+      where.make = { contains: parsed.make, mode: "insensitive" };
     }
 
-    if (filters.model) {
-      where.model = { contains: filters.model, mode: "insensitive" };
+    if (parsed.model) {
+      where.model = { contains: parsed.model, mode: "insensitive" };
     }
 
-    if (filters.year) {
-      where.year = filters.year;
+    if (parsed.year) {
+      where.year = parsed.year;
     }
 
-    if (filters.assignedDriverId) {
-      where.currentDriverId = filters.assignedDriverId;
+    if (parsed.assignedDriverId) {
+      where.currentDriverId = parsed.assignedDriverId;
     }
 
-    if (filters.maintenanceDue) {
-      where.nextMaintenanceDate = { lte: new Date() };
+    if (parsed.maintenanceDue) {
+      // Support both nextMaintenanceDate and nextInspectionDue fields
+      where.OR = [
+        { nextMaintenanceDate: { lte: new Date() } },
+        { nextInspectionDue: { lte: new Date() } },
+      ];
     }
 
-    const page = filters.page || 1;
-    const limit = Math.min(filters.limit || 10, 100);
+    // Pagination
+    const page = parsed.page || 1;
+    const limit = Math.min(parsed.limit || 10, 100);
     const skip = (page - 1) * limit;
 
-    const [vehicles, total] = await Promise.all([
+    const [results, total] = await Promise.all([
       prisma.vehicle.findMany({
         where,
+        orderBy: { unitNumber: "asc" },
         include: {
           driver: {
             select: {
@@ -78,12 +90,53 @@
           },
           organization: { select: { id: true, name: true } },
         },
-        orderBy: { unitNumber: "asc" },
         skip,
         take: limit,
       }),
       prisma.vehicle.count({ where }),
     ]);
+
+    // Map Prisma result to public Vehicle type
+    const vehicles: Vehicle[] = results.map((v) => ({
+      id: v.id,
+      organizationId: v.organizationId,
+      type: v.type as Vehicle["type"],
+      status: v.status as Vehicle["status"],
+      make: v.make ?? "",
+      model: v.model ?? "",
+      year: v.year ?? 0,
+      vin: v.vin ?? "",
+      licensePlate: v.licensePlate ?? undefined,
+      unitNumber: v.unitNumber ?? undefined,
+      grossVehicleWeight: undefined,
+      maxPayload: undefined,
+      fuelType: v.fuelType ?? undefined,
+      engineType: undefined,
+      registrationNumber: undefined,
+      registrationExpiry: v.registrationExpiration ?? undefined,
+      insuranceProvider: undefined,
+      insurancePolicyNumber: undefined,
+      insuranceExpiry: v.insuranceExpiration ?? undefined,
+      currentDriverId: v.currentDriverId ?? undefined,
+      currentLoadId: undefined,
+      currentLocation: undefined,
+      totalMileage: v.currentOdometer ?? undefined,
+      lastMaintenanceMileage: undefined,
+      nextMaintenanceDate: v.nextMaintenanceDate ?? v.nextInspectionDue ?? undefined,
+      nextMaintenanceMileage: undefined,
+      createdAt: v.createdAt,
+      updatedAt: v.updatedAt,
+      driver: v.driver
+        ? {
+            id: v.driver.id,
+            firstName: v.driver.firstName,
+            lastName: v.driver.lastName,
+          }
+        : undefined,
+      organization: v.organization
+        ? { id: v.organization.id, name: v.organization.name }
+        : undefined,
+    }));
 
     return {
       vehicles,
@@ -96,119 +149,4 @@
     console.error("Error listing vehicles:", error);
     return { vehicles: [], total: 0, page: 1, limit: 10, totalPages: 0 };
   }
-});
-=======
-import { z } from "zod";
-
-import prisma from "@/lib/database/db";
-import { vehicleFilterSchema, type VehicleFiltersData } from "@/schemas/vehicles";
-import { type Vehicle } from "@/types/vehicles";
-
-/**
- * List vehicles for an organization with optional filtering.
- *
- * Validates the filter input using {@link vehicleFilterSchema} before querying
- * the database. The returned objects are mapped to the shared {@link Vehicle}
- * type used throughout the application.
- */
-export async function listVehiclesByOrg(
-  orgId: string,
-  filters: VehicleFiltersData = {} as VehicleFiltersData
-): Promise<Vehicle[]> {
-  const { userId } = await auth();
-  if (!userId) {
-    throw new Error("Unauthorized");
-  }
-
-  const parsed = vehicleFilterSchema.parse(filters);
-
-  const where: any = { organizationId: orgId };
-
-  if (parsed.search) {
-    const term = parsed.search;
-    where.OR = [
-      { unitNumber: { contains: term, mode: "insensitive" } },
-      { vin: { contains: term, mode: "insensitive" } },
-      { make: { contains: term, mode: "insensitive" } },
-      { model: { contains: term, mode: "insensitive" } },
-      { licensePlate: { contains: term, mode: "insensitive" } },
-    ];
-  }
-
-  if (parsed.type) {
-    where.type = parsed.type;
-  }
-
-  if (parsed.status) {
-    where.status = parsed.status;
-  }
-
-  if (parsed.make) {
-    where.make = { contains: parsed.make, mode: "insensitive" };
-  }
-
-  if (parsed.model) {
-    where.model = { contains: parsed.model, mode: "insensitive" };
-  }
-
-  if (parsed.year) {
-    where.year = parsed.year;
-  }
-
-  if (parsed.maintenanceDue) {
-    where.nextInspectionDue = { lte: new Date() };
-  }
-
-  // Basic pagination
-  const page = parsed.page || 1;
-  const limit = parsed.limit || 10;
-
-  const results = await prisma.vehicle.findMany({
-    where,
-    orderBy: { unitNumber: "asc" },
-    include: {
-      organization: { select: { id: true, name: true } },
-    },
-    skip: (page - 1) * limit,
-    take: limit,
-  });
-
-  // Map Prisma result to public Vehicle type
-  const vehicles: Vehicle[] = results.map((v) => ({
-    id: v.id,
-    organizationId: v.organizationId,
-    type: v.type as Vehicle["type"],
-    status: v.status as Vehicle["status"],
-    make: v.make ?? "",
-    model: v.model ?? "",
-    year: v.year ?? 0,
-    vin: v.vin ?? "",
-    licensePlate: v.licensePlate ?? undefined,
-    unitNumber: v.unitNumber ?? undefined,
-    grossVehicleWeight: undefined,
-    maxPayload: undefined,
-    fuelType: v.fuelType ?? undefined,
-    engineType: undefined,
-    registrationNumber: undefined,
-    registrationExpiry: v.registrationExpiration ?? undefined,
-    insuranceProvider: undefined,
-    insurancePolicyNumber: undefined,
-    insuranceExpiry: v.insuranceExpiration ?? undefined,
-    currentDriverId: undefined,
-    currentLoadId: undefined,
-    currentLocation: undefined,
-    totalMileage: v.currentOdometer ?? undefined,
-    lastMaintenanceMileage: undefined,
-    nextMaintenanceDate: v.nextInspectionDue ?? undefined,
-    nextMaintenanceMileage: undefined,
-    createdAt: v.createdAt,
-    updatedAt: v.updatedAt,
-    driver: undefined,
-    organization: v.organization
-      ? { id: v.organization.id, name: v.organization.name }
-      : undefined,
-  }));
-
-  return vehicles;
-}
->>>>>>> e36d9e84
+});